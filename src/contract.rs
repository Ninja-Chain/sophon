--- conflicted
+++ resolved
@@ -10,15 +10,9 @@
     QueryMsg, TokenInfoResponse,
 };
 use crate::state::{
-<<<<<<< HEAD
-    balances, balances_read, claims, claims_read, delegations, delegations_read, delegators, delegators_read,
-    invest_info, invest_info_read, token_info, token_info_read, total_supply, total_supply_read,
-    InvestmentInfo, Supply,
-=======
     balances, balances_read, claims, claims_read, delegations, delegations_read, delegators,
     delegators_read, invest_info, invest_info_read, token_info, token_info_read, total_supply,
     total_supply_read, InvestmentInfo, Supply,
->>>>>>> c5218fff
 };
 
 const FALLBACK_RATIO: Decimal = Decimal::one();
